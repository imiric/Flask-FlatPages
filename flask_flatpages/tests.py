# coding: utf8
"""
    Tests for Flask-FlatPages
    ~~~~~~~~~~~~~~~~~~~~~~~~~

    :copyright: (c) 2010 by Simon Sapin.
    :license: BSD, see LICENSE for more details.
"""

from __future__ import with_statement

import datetime
import os
import shutil
import sys
import tempfile
import unicodedata
import unittest

from contextlib import contextmanager

import jinja2

from flask import Flask
from flask_flatpages import FlatPages, pygments_style_defs
from werkzeug.exceptions import NotFound


@contextmanager
def temp_directory():
    """This context manager gives the path to a new temporary directory that
    is deleted (with all it's content) at the end of the with block.
    """
    directory = tempfile.mkdtemp()
    try:
        yield directory
    finally:
        shutil.rmtree(directory)


@contextmanager
def temp_pages(app=None):
    """This context manager gives a FlatPages object configured
    in a temporary directory with a copy of the test pages.

    Using a temporary copy allows us to safely write and remove stuff without
    worrying about undoing our changes.
    """
    with temp_directory() as temp:
        source = os.path.join(os.path.dirname(__file__), 'pages')
        # Remove the destination dir as copytree wants it not to exist.
        # Doing so kind of defeats the purpose of tempfile as it introduces
        # a race condition, but should be good enough for our purpose.
        os.rmdir(temp)
        shutil.copytree(source, temp)
        app = app or Flask(__name__)
        app.config['FLATPAGES_ROOT'] = temp
        yield FlatPages(app)


class TestTempDirectory(unittest.TestCase):
    def test_removed(self):
        with temp_directory() as temp:
            assert os.path.isdir(temp)
        # should be removed now
        assert not os.path.exists(temp)

    def test_exception(self):
        try:
            with temp_directory() as temp:
                assert os.path.isdir(temp)
                1/0
        except ZeroDivisionError:
            pass
        else:
            assert False, 'Exception did not propagate'
        assert not os.path.exists(temp)

    def test_writing(self):
        with temp_directory() as temp:
            filename = os.path.join(temp, 'foo')
            with open(filename, 'w') as fd:
                fd.write('foo')
            assert os.path.isfile(filename)
        assert not os.path.exists(temp)
        assert not os.path.exists(filename)


class TestFlatPages(unittest.TestCase):
    def test_pygments_style_defs(self):
        styles = pygments_style_defs()
        self.assertTrue(styles.startswith('.codehilite'))

    def test_iter(self):
        pages = FlatPages(Flask(__name__))
        self.assertEquals(
            set(page.path for page in pages),
<<<<<<< HEAD
            set(['foo', 'foo/bar', 'foo/lorem/ipsum', 'hello',
                'order/one', 'order/two', 'order/three'])
=======
            set(['foo', 'foo/bar', 'foo/lorem/ipsum', 'headerid', 'hello'])
>>>>>>> 07299715
        )

    def test_get(self):
        pages = FlatPages(Flask(__name__))
        self.assertEquals(pages.get('foo/bar').path, 'foo/bar')
        self.assertEquals(pages.get('nonexistent'), None)
        self.assertEquals(pages.get('nonexistent', 42), 42)

    def test_get_or_404(self):
        pages = FlatPages(Flask(__name__))
        self.assertEquals(pages.get_or_404('foo/bar').path, 'foo/bar')
        self.assertRaises(NotFound, pages.get_or_404, 'nonexistent')

    def test_consistency(self):
        pages = FlatPages(Flask(__name__))
        for page in pages:
            assert pages.get(page.path) is page

    def test_yaml_meta(self):
        pages = FlatPages(Flask(__name__))
        foo = pages.get('foo')
        self.assertEquals(foo.meta, {
            'title': 'Foo > bar',
            'created': datetime.date(2010, 12, 11),
            'versions': [3.14, 42]
        })
        self.assertEquals(foo['title'], 'Foo > bar')
        self.assertEquals(foo['created'], datetime.date(2010, 12, 11))
        self.assertEquals(foo['versions'], [3.14, 42])
        self.assertRaises(KeyError, lambda: foo['nonexistent'])

    def test_markdown(self):
        pages = FlatPages(Flask(__name__))
        foo = pages.get('foo')
        self.assertEquals(foo.body, 'Foo *bar*\n')
        self.assertEquals(foo.html, '<p>Foo <em>bar</em></p>')

    def _unicode(self, pages):
        hello = pages.get('hello')
        self.assertEquals(hello.meta, {'title': u'世界',
                                       'template': 'article.html'})
        self.assertEquals(hello['title'], u'世界')
        self.assertEquals(hello.body, u'Hello, *世界*!\n')
        # Markdow
        self.assertEquals(hello.html, u'<p>Hello, <em>世界</em>!</p>')

    def test_unicode(self):
        pages = FlatPages(Flask(__name__))
        self._unicode(pages)

    def test_other_encoding(self):
        app = Flask(__name__)
        app.config['FLATPAGES_ENCODING'] = 'shift_jis'
        app.config['FLATPAGES_ROOT'] = 'pages_shift_jis'
        pages = FlatPages(app)
        self._unicode(pages)

    def test_other_html_renderer(self):
        def hello_renderer(body, pages):
            return pages.get('hello').body.upper()

        for renderer in (unicode.upper, 'string.upper', hello_renderer):
            pages = FlatPages(Flask(__name__))
            pages.app.config['FLATPAGES_HTML_RENDERER'] = renderer
            hello = pages.get('hello')
            self.assertEquals(hello.body, u'Hello, *世界*!\n')
            # Upper-case, markdown not interpreted
            self.assertEquals(hello.html, u'HELLO, *世界*!\n')

    def test_markdown_extensions(self):
        pages = FlatPages(Flask(__name__))

        hello = pages.get('headerid')
        self.assertEquals(
            hello.html,
            u'<h1>Page Header</h1>\n<h2>Paragraph Header</h2>\n<p>Text</p>'
        )

        pages.app.config['FLATPAGES_MARKDOWN_EXTENSIONS'] = []
        pages.reload()
        pages._file_cache = {}

        hello = pages.get('headerid')
        self.assertEquals(
            hello.html,
            u'<h1>Page Header</h1>\n<h2>Paragraph Header</h2>\n<p>Text</p>'
        )

        pages.app.config['FLATPAGES_MARKDOWN_EXTENSIONS'] = [
            'codehilite', 'headerid'
        ]
        pages.reload()
        pages._file_cache = {}

        hello = pages.get('headerid')
        self.assertEquals(
            hello.html,
            u'<h1 id="page-header">Page Header</h1>\n'
            u'<h2 id="paragraph-header">Paragraph Header</h2>\n'
            u'<p>Text</p>'
        )

    def test_other_extension(self):
        app = Flask(__name__)
        app.config['FLATPAGES_EXTENSION'] = '.txt'
        pages = FlatPages(app)
        self.assertEquals(
            set(page.path for page in pages),
            set(['not_a_page', 'foo/42/not_a_page'])
        )

    def test_lazy_loading(self):
        with temp_pages() as pages:
            bar = pages.get('foo/bar')
            # bar.html is normally empty
            self.assertEquals(bar.meta, {})
            self.assertEquals(bar.body, '')

        with temp_pages() as pages:
            filename = os.path.join(pages.root, 'foo', 'bar.html')
            # write as pages is already constructed
            with open(filename, 'a') as fd:
                fd.write('a: b\n\nc')
            bar = pages.get('foo/bar')
            # bar was just loaded from the disk
            self.assertEquals(bar.meta, {'a': 'b'})
            self.assertEquals(bar.body, 'c')

    def test_reloading(self):
        with temp_pages() as pages:
            bar = pages.get('foo/bar')
            # bar.html is normally empty
            self.assertEquals(bar.meta, {})
            self.assertEquals(bar.body, '')

            filename = os.path.join(pages.root, 'foo', 'bar.html')
            # rewrite already loaded page
            with open(filename, 'w') as fd:
                # The newline is a separator between the (empty) metadata
                # and the source 'first'
                fd.write('\nfirst rewrite')

            bar2 = pages.get('foo/bar')
            # the disk is not hit again until requested
            self.assertEquals(bar2.meta, {})
            self.assertEquals(bar2.body, '')
            self.assert_(bar2 is bar)

            # request reloading
            pages.reload()

            # write again
            with open(filename, 'w') as fd:
                fd.write('\nsecond rewrite')

            # get another page
            pages.get('hello')

            # write again
            with open(filename, 'w') as fd:
                fd.write('\nthird rewrite')

            # All pages are read at once when any is used
            bar3 = pages.get('foo/bar')
            self.assertEquals(bar3.meta, {})
            self.assertEquals(bar3.body, 'second rewrite')  # not third
            # Page objects are not reused when a file is re-read.
            self.assert_(bar3 is not bar2)

            # Removing does not trigger reloading either
            os.remove(filename)

            bar4 = pages.get('foo/bar')
            self.assertEquals(bar4.meta, {})
            self.assertEquals(bar4.body, 'second rewrite')
            self.assert_(bar4 is bar3)

            pages.reload()

            bar5 = pages.get('foo/bar')
            self.assert_(bar5 is None)

    def test_caching(self):
        with temp_pages() as pages:
            foo = pages.get('foo')
            bar = pages.get('foo/bar')

            filename = os.path.join(pages.root, 'foo', 'bar.html')
            with open(filename, 'w') as fd:
                fd.write('\nrewritten')

            pages.reload()

            foo2 = pages.get('foo')
            bar2 = pages.get('foo/bar')

            # Page objects are cached and unmodified files (according to the
            # modification date) are not parsed again.
            self.assert_(foo2 is foo)
            self.assert_(bar2 is not bar)
            self.assert_(bar2.body != bar.body)

    def assert_no_auto_reset(self, pages):
        bar = pages.get('foo/bar')
        self.assertEquals(bar.body, '')

        filename = os.path.join(pages.root, 'foo', 'bar.html')
        with open(filename, 'w') as fd:
            fd.write('\nrewritten')

        # simulate a request (before_request functions are called)
        with pages.app.test_request_context():
            pages.app.preprocess_request()

        # not updated
        bar2 = pages.get('foo/bar')
        self.assertEquals(bar2.body, '')
        self.assert_(bar2 is bar)

    def assert_auto_reset(self, pages):
        bar = pages.get('foo/bar')
        self.assertEquals(bar.body, '')

        filename = os.path.join(pages.root, 'foo', 'bar.html')
        with open(filename, 'w') as fd:
            fd.write('\nrewritten')

        # simulate a request (before_request functions are called)
        # pages.reload() is not call explicitly
        with pages.app.test_request_context():
            pages.app.preprocess_request()

        # updated
        bar2 = pages.get('foo/bar')
        self.assertEquals(bar2.body, 'rewritten')
        self.assert_(bar2 is not bar)

    def test_default_no_auto_reset(self):
        with temp_pages() as pages:
            self.assert_no_auto_reset(pages)

    def test_debug_auto_reset(self):
        app = Flask(__name__)
        app.debug = True
        with temp_pages(app) as pages:
            self.assert_auto_reset(pages)

    def test_configured_no_auto_reset(self):
        app = Flask(__name__)
        app.debug = True
        app.config['FLATPAGES_AUTO_RELOAD'] = False
        with temp_pages(app) as pages:
            self.assert_no_auto_reset(pages)

    def test_configured_auto_reset(self):
        app = Flask(__name__)
        app.config['FLATPAGES_AUTO_RELOAD'] = True
        with temp_pages(app) as pages:
            self.assert_auto_reset(pages)

    def test_unicode_filenames(self):
        def safe_unicode(sequence):
            if sys.platform != 'darwin':
                return sequence
            return map(lambda item: unicodedata.normalize('NFC', item),
                       sequence)

        app = Flask(__name__)
        with temp_pages(app) as pages:
            self.assertEquals(
                set(p.path for p in pages),
<<<<<<< HEAD
                set(['foo/bar', 'foo/lorem/ipsum', 'foo', 'hello',
                    'order/one', 'order/two', 'order/three']))
=======
                set(['foo/bar',
                     'foo/lorem/ipsum',
                     'foo',
                     'headerid',
                     'hello']))
>>>>>>> 07299715
            os.remove(os.path.join(pages.root, 'foo', 'lorem', 'ipsum.html'))
            open(os.path.join(pages.root, u'Unïcôdé.html'), 'w').close()
            pages.reload()
            self.assertEquals(
<<<<<<< HEAD
                set(p.path for p in pages),
                set(['foo/bar', 'foo', 'hello', u'Unïcôdé',
                    'order/one', 'order/two', 'order/three']))


class TestPageSet(unittest.TestCase):
    def test_order_by(self):
        pages = FlatPages(Flask(__name__))
        asc = pages.order_by('created')
        self.assertEquals(
            [p.path for p in asc[3:]],
            ['order/one', 'foo', 'order/two', u'order/three'])
        desc = pages.order_by('-created')
        self.assertEquals(
            [p.path for p in desc[:4]],
            ['order/three', 'order/two', 'foo', u'order/one'])

    def test_filter(self):
        pages = FlatPages(Flask(__name__))

        simple = pages.filter(title='Three')[0]
        self.assertEquals(simple.title, 'Three')

        dt = datetime.datetime.strptime('2009-05-11', '%Y-%m-%d').date()
        multi = pages.filter(title='One', created=dt)[0]
        self.assertEquals(multi.title, 'One')

        isnull = pages.filter(title__isnull=False)
        self.assertEquals(
            set(p.title for p in isnull),
            set(['One', u'世界', 'Two', 'Foo > bar', 'Three']))

        cont1 = pages.filter(tags__contains='politics')[0]
        self.assertEquals(cont1.title, 'One')
        cont2 = pages.filter(tags__contains='real life')[0]
        self.assertEquals(cont2.title, 'Three')
        num = pages.filter(tags__contains=183)[0]
        self.assertEquals(num.title, 'Three')
        missing = pages.filter(tags__contains='tag')
        self.assertEquals(missing, [])

        iexact = pages.filter(title__iexact='thReE')[0]
        self.assertEquals(iexact.title, 'Three')
        icont = pages.filter(tags__icontains='FUnny')[0]
        self.assertEquals(icont.title, 'One')
        missing2 = pages.filter(tags__icontains=183)
        self.assertEquals(missing2, [])
        self.assertRaises(ValueError, pages.filter, title__noop=True)

        filt_in = pages.filter(title__in=['One', 'Two', 'Three'])
        self.assertEquals(
            set(p.title for p in filt_in),
            set(['One', 'Two', 'Three']))

        body = pages.filter(body__icontains='foo')[0]
        self.assertEquals(body.title, 'Foo > bar')

        sw = pages.filter(title__startswith='T')
        self.assertEquals(
            set(p.title for p in sw),
            set(['Two', 'Three']))

        isw = pages.filter(body__istartswith='page')
        self.assertEquals(
            set(p.title for p in isw),
            set(['One', 'Two', 'Three']))

        bsw = pages.filter(tags__startswith='article')
        self.assertEquals(bsw, [])

    def test_chaining(self):
        pages = FlatPages(Flask(__name__))
        chain = pages.filter(title__isnull=False).order_by('-created')
        self.assertEquals(
            set(p.title for p in chain),
            set(['Three', 'Two', 'Foo > bar', 'One', u'世界']))
=======
                set(safe_unicode(p.path for p in pages)),
                set(['foo/bar', 'foo', 'headerid', 'hello', u'Unïcôdé']))
>>>>>>> 07299715


if __name__ == '__main__':
    unittest.main()<|MERGE_RESOLUTION|>--- conflicted
+++ resolved
@@ -95,12 +95,8 @@
         pages = FlatPages(Flask(__name__))
         self.assertEquals(
             set(page.path for page in pages),
-<<<<<<< HEAD
-            set(['foo', 'foo/bar', 'foo/lorem/ipsum', 'hello',
+            set(['foo', 'foo/bar', 'foo/lorem/ipsum', 'headerid', 'hello',
                 'order/one', 'order/two', 'order/three'])
-=======
-            set(['foo', 'foo/bar', 'foo/lorem/ipsum', 'headerid', 'hello'])
->>>>>>> 07299715
         )
 
     def test_get(self):
@@ -372,23 +368,14 @@
         with temp_pages(app) as pages:
             self.assertEquals(
                 set(p.path for p in pages),
-<<<<<<< HEAD
-                set(['foo/bar', 'foo/lorem/ipsum', 'foo', 'hello',
+                set(['foo/bar', 'foo/lorem/ipsum', 'foo', 'headerid', 'hello',
                     'order/one', 'order/two', 'order/three']))
-=======
-                set(['foo/bar',
-                     'foo/lorem/ipsum',
-                     'foo',
-                     'headerid',
-                     'hello']))
->>>>>>> 07299715
             os.remove(os.path.join(pages.root, 'foo', 'lorem', 'ipsum.html'))
             open(os.path.join(pages.root, u'Unïcôdé.html'), 'w').close()
             pages.reload()
             self.assertEquals(
-<<<<<<< HEAD
                 set(p.path for p in pages),
-                set(['foo/bar', 'foo', 'hello', u'Unïcôdé',
+                set(['foo/bar', 'foo', 'headerid', 'hello', u'Unïcôdé',
                     'order/one', 'order/two', 'order/three']))
 
 
@@ -463,10 +450,6 @@
         self.assertEquals(
             set(p.title for p in chain),
             set(['Three', 'Two', 'Foo > bar', 'One', u'世界']))
-=======
-                set(safe_unicode(p.path for p in pages)),
-                set(['foo/bar', 'foo', 'headerid', 'hello', u'Unïcôdé']))
->>>>>>> 07299715
 
 
 if __name__ == '__main__':
