# coding: utf8
"""
    Tests for Flask-FlatPages
    ~~~~~~~~~~~~~~~~~~~~~~~~~

    :copyright: (c) 2010 by Simon Sapin.
    :license: BSD, see LICENSE for more details.
"""

from __future__ import with_statement

import datetime
import os
import shutil
import sys
import tempfile
import unicodedata
import unittest

from contextlib import contextmanager

import jinja2

from flask import Flask
from flask_flatpages import FlatPages, pygments_style_defs
from werkzeug.exceptions import NotFound


@contextmanager
def temp_directory():
    """This context manager gives the path to a new temporary directory that
    is deleted (with all it's content) at the end of the with block.
    """
    directory = tempfile.mkdtemp()
    try:
        yield directory
    finally:
        shutil.rmtree(directory)


@contextmanager
def temp_pages(app=None):
    """This context manager gives a FlatPages object configured
    in a temporary directory with a copy of the test pages.

    Using a temporary copy allows us to safely write and remove stuff without
    worrying about undoing our changes.
    """
    with temp_directory() as temp:
        source = os.path.join(os.path.dirname(__file__), 'pages')
        # Remove the destination dir as copytree wants it not to exist.
        # Doing so kind of defeats the purpose of tempfile as it introduces
        # a race condition, but should be good enough for our purpose.
        os.rmdir(temp)
        shutil.copytree(source, temp)
        app = app or Flask(__name__)
        app.config['FLATPAGES_ROOT'] = temp
        yield FlatPages(app)


class TestTempDirectory(unittest.TestCase):
    def test_removed(self):
        with temp_directory() as temp:
            assert os.path.isdir(temp)
        # should be removed now
        assert not os.path.exists(temp)

    def test_exception(self):
        try:
            with temp_directory() as temp:
                assert os.path.isdir(temp)
                1/0
        except ZeroDivisionError:
            pass
        else:
            assert False, 'Exception did not propagate'
        assert not os.path.exists(temp)

    def test_writing(self):
        with temp_directory() as temp:
            filename = os.path.join(temp, 'foo')
            with open(filename, 'w') as fd:
                fd.write('foo')
            assert os.path.isfile(filename)
        assert not os.path.exists(temp)
        assert not os.path.exists(filename)


class TestFlatPages(unittest.TestCase):
    def test_pygments_style_defs(self):
        styles = pygments_style_defs()
        self.assertTrue(styles.startswith('.codehilite'))

    def test_iter(self):
        pages = FlatPages(Flask(__name__))
        self.assertEquals(
            set(page.path for page in pages),
            set(['foo', 'foo/bar', 'foo/lorem/ipsum', 'headerid', 'hello',
                'order/one', 'order/two', 'order/three'])
        )

    def test_get(self):
        pages = FlatPages(Flask(__name__))
        self.assertEquals(pages.get('foo/bar').path, 'foo/bar')
        self.assertEquals(pages.get('nonexistent'), None)
        self.assertEquals(pages.get('nonexistent', 42), 42)

    def test_get_or_404(self):
        pages = FlatPages(Flask(__name__))
        self.assertEquals(pages.get_or_404('foo/bar').path, 'foo/bar')
        self.assertRaises(NotFound, pages.get_or_404, 'nonexistent')

    def test_consistency(self):
        pages = FlatPages(Flask(__name__))
        for page in pages:
            assert pages.get(page.path) is page

    def test_yaml_meta(self):
        pages = FlatPages(Flask(__name__))
        foo = pages.get('foo')
        self.assertEquals(foo.meta, {
            'title': 'Foo > bar',
            'created': datetime.date(2010, 12, 11),
            'versions': [3.14, 42]
        })
        self.assertEquals(foo['title'], 'Foo > bar')
        self.assertEquals(foo['created'], datetime.date(2010, 12, 11))
        self.assertEquals(foo['versions'], [3.14, 42])
        self.assertRaises(KeyError, lambda: foo['nonexistent'])

    def test_markdown(self):
        pages = FlatPages(Flask(__name__))
        foo = pages.get('foo')
        self.assertEquals(foo.body, 'Foo *bar*\n')
        self.assertEquals(foo.html, '<p>Foo <em>bar</em></p>')

    def _unicode(self, pages):
        hello = pages.get('hello')
        self.assertEquals(hello.meta, {'title': u'世界',
                                       'template': 'article.html'})
        self.assertEquals(hello['title'], u'世界')
        self.assertEquals(hello.body, u'Hello, *世界*!\n')
        # Markdow
        self.assertEquals(hello.html, u'<p>Hello, <em>世界</em>!</p>')

    def test_unicode(self):
        pages = FlatPages(Flask(__name__))
        self._unicode(pages)

    def test_other_encoding(self):
        app = Flask(__name__)
        app.config['FLATPAGES_ENCODING'] = 'shift_jis'
        app.config['FLATPAGES_ROOT'] = 'pages_shift_jis'
        pages = FlatPages(app)
        self._unicode(pages)

    def test_other_html_renderer(self):
        def hello_renderer(body, pages):
            return pages.get('hello').body.upper()

        for renderer in (unicode.upper, 'string.upper', hello_renderer):
            pages = FlatPages(Flask(__name__))
            pages.app.config['FLATPAGES_HTML_RENDERER'] = renderer
            hello = pages.get('hello')
            self.assertEquals(hello.body, u'Hello, *世界*!\n')
            # Upper-case, markdown not interpreted
            self.assertEquals(hello.html, u'HELLO, *世界*!\n')

    def test_markdown_extensions(self):
        pages = FlatPages(Flask(__name__))

        hello = pages.get('headerid')
        self.assertEquals(
            hello.html,
            u'<h1>Page Header</h1>\n<h2>Paragraph Header</h2>\n<p>Text</p>'
        )

        pages.app.config['FLATPAGES_MARKDOWN_EXTENSIONS'] = []
        pages.reload()
        pages._file_cache = {}

        hello = pages.get('headerid')
        self.assertEquals(
            hello.html,
            u'<h1>Page Header</h1>\n<h2>Paragraph Header</h2>\n<p>Text</p>'
        )

        pages.app.config['FLATPAGES_MARKDOWN_EXTENSIONS'] = [
            'codehilite', 'headerid'
        ]
        pages.reload()
        pages._file_cache = {}

        hello = pages.get('headerid')
        self.assertEquals(
            hello.html,
            u'<h1 id="page-header">Page Header</h1>\n'
            u'<h2 id="paragraph-header">Paragraph Header</h2>\n'
            u'<p>Text</p>'
        )

    def test_other_extension(self):
        app = Flask(__name__)
        app.config['FLATPAGES_EXTENSION'] = '.txt'
        pages = FlatPages(app)
        self.assertEquals(
            set(page.path for page in pages),
            set(['not_a_page', 'foo/42/not_a_page'])
        )

    def test_lazy_loading(self):
        with temp_pages() as pages:
            bar = pages.get('foo/bar')
            # bar.html is normally empty
            self.assertEquals(bar.meta, {})
            self.assertEquals(bar.body, '')

        with temp_pages() as pages:
            filename = os.path.join(pages.root, 'foo', 'bar.html')
            # write as pages is already constructed
            with open(filename, 'a') as fd:
                fd.write('a: b\n\nc')
            bar = pages.get('foo/bar')
            # bar was just loaded from the disk
            self.assertEquals(bar.meta, {'a': 'b'})
            self.assertEquals(bar.body, 'c')

    def test_reloading(self):
        with temp_pages() as pages:
            bar = pages.get('foo/bar')
            # bar.html is normally empty
            self.assertEquals(bar.meta, {})
            self.assertEquals(bar.body, '')

            filename = os.path.join(pages.root, 'foo', 'bar.html')
            # rewrite already loaded page
            with open(filename, 'w') as fd:
                # The newline is a separator between the (empty) metadata
                # and the source 'first'
                fd.write('\nfirst rewrite')

            bar2 = pages.get('foo/bar')
            # the disk is not hit again until requested
            self.assertEquals(bar2.meta, {})
            self.assertEquals(bar2.body, '')
            self.assert_(bar2 is bar)

            # request reloading
            pages.reload()

            # write again
            with open(filename, 'w') as fd:
                fd.write('\nsecond rewrite')

            # get another page
            pages.get('hello')

            # write again
            with open(filename, 'w') as fd:
                fd.write('\nthird rewrite')

            # All pages are read at once when any is used
            bar3 = pages.get('foo/bar')
            self.assertEquals(bar3.meta, {})
            self.assertEquals(bar3.body, 'second rewrite')  # not third
            # Page objects are not reused when a file is re-read.
            self.assert_(bar3 is not bar2)

            # Removing does not trigger reloading either
            os.remove(filename)

            bar4 = pages.get('foo/bar')
            self.assertEquals(bar4.meta, {})
            self.assertEquals(bar4.body, 'second rewrite')
            self.assert_(bar4 is bar3)

            pages.reload()

            bar5 = pages.get('foo/bar')
            self.assert_(bar5 is None)

    def test_caching(self):
        with temp_pages() as pages:
            foo = pages.get('foo')
            bar = pages.get('foo/bar')

            filename = os.path.join(pages.root, 'foo', 'bar.html')
            with open(filename, 'w') as fd:
                fd.write('\nrewritten')

            pages.reload()

            foo2 = pages.get('foo')
            bar2 = pages.get('foo/bar')

            # Page objects are cached and unmodified files (according to the
            # modification date) are not parsed again.
            self.assert_(foo2 is foo)
            self.assert_(bar2 is not bar)
            self.assert_(bar2.body != bar.body)

    def assert_no_auto_reset(self, pages):
        bar = pages.get('foo/bar')
        self.assertEquals(bar.body, '')

        filename = os.path.join(pages.root, 'foo', 'bar.html')
        with open(filename, 'w') as fd:
            fd.write('\nrewritten')

        # simulate a request (before_request functions are called)
        with pages.app.test_request_context():
            pages.app.preprocess_request()

        # not updated
        bar2 = pages.get('foo/bar')
        self.assertEquals(bar2.body, '')
        self.assert_(bar2 is bar)

    def assert_auto_reset(self, pages):
        bar = pages.get('foo/bar')
        self.assertEquals(bar.body, '')

        filename = os.path.join(pages.root, 'foo', 'bar.html')
        with open(filename, 'w') as fd:
            fd.write('\nrewritten')

        # simulate a request (before_request functions are called)
        # pages.reload() is not call explicitly
        with pages.app.test_request_context():
            pages.app.preprocess_request()

        # updated
        bar2 = pages.get('foo/bar')
        self.assertEquals(bar2.body, 'rewritten')
        self.assert_(bar2 is not bar)

    def test_default_no_auto_reset(self):
        with temp_pages() as pages:
            self.assert_no_auto_reset(pages)

    def test_debug_auto_reset(self):
        app = Flask(__name__)
        app.debug = True
        with temp_pages(app) as pages:
            self.assert_auto_reset(pages)

    def test_configured_no_auto_reset(self):
        app = Flask(__name__)
        app.debug = True
        app.config['FLATPAGES_AUTO_RELOAD'] = False
        with temp_pages(app) as pages:
            self.assert_no_auto_reset(pages)

    def test_configured_auto_reset(self):
        app = Flask(__name__)
        app.config['FLATPAGES_AUTO_RELOAD'] = True
        with temp_pages(app) as pages:
            self.assert_auto_reset(pages)

    def test_unicode_filenames(self):
        def safe_unicode(sequence):
            if sys.platform != 'darwin':
                return sequence
            return map(lambda item: unicodedata.normalize('NFC', item),
                       sequence)

        app = Flask(__name__)
        with temp_pages(app) as pages:
            self.assertEquals(
                set(p.path for p in pages),
                set(['foo/bar', 'foo/lorem/ipsum', 'foo', 'headerid', 'hello',
                    'order/one', 'order/two', 'order/three']))
            os.remove(os.path.join(pages.root, 'foo', 'lorem', 'ipsum.html'))
            open(os.path.join(pages.root, u'Unïcôdé.html'), 'w').close()
            pages.reload()
            self.assertEquals(
                set(p.path for p in pages),
                set(['foo/bar', 'foo', 'headerid', 'hello', u'Unïcôdé',
                    'order/one', 'order/two', 'order/three']))


<<<<<<< HEAD
class TestPageSet(unittest.TestCase):
=======
class TestPageList(unittest.TestCase):
>>>>>>> 52312d2e
    def test_order_by(self):
        pages = FlatPages(Flask(__name__))
        asc = pages.order_by('created')
        self.assertEquals(
<<<<<<< HEAD
            [p.path for p in asc[4:]],
=======
            [p.path for p in asc[3:]],
>>>>>>> 52312d2e
            ['order/one', 'foo', 'order/two', u'order/three'])
        desc = pages.order_by('-created')
        self.assertEquals(
            [p.path for p in desc[:4]],
            ['order/three', 'order/two', 'foo', u'order/one'])

    def test_filter(self):
        pages = FlatPages(Flask(__name__))

        simple = pages.filter(title='Three')[0]
        self.assertEquals(simple.title, 'Three')

        dt = datetime.datetime.strptime('2009-05-11', '%Y-%m-%d').date()
        multi = pages.filter(title='One', created=dt)[0]
        self.assertEquals(multi.title, 'One')

<<<<<<< HEAD
        isnull = pages.filter(title__isnull=False)
        self.assertEquals(
            set(p.title for p in isnull),
=======
        exists = pages.filter(title__exists=True)
        self.assertEquals(
            set(p.title for p in exists),
>>>>>>> 52312d2e
            set(['One', u'世界', 'Two', 'Foo > bar', 'Three',
                'Markdown Header ID extension']))

        cont1 = pages.filter(tags__contains='politics')[0]
        self.assertEquals(cont1.title, 'One')
        cont2 = pages.filter(tags__contains='real life')[0]
        self.assertEquals(cont2.title, 'Three')
        num = pages.filter(tags__contains=183)[0]
        self.assertEquals(num.title, 'Three')
        missing = pages.filter(tags__contains='tag')
        self.assertEquals(missing, [])

        iexact = pages.filter(title__iexact='thReE')[0]
        self.assertEquals(iexact.title, 'Three')
        icont = pages.filter(tags__icontains='FUnny')[0]
        self.assertEquals(icont.title, 'One')
        missing2 = pages.filter(tags__icontains=183)
        self.assertEquals(missing2, [])
        self.assertRaises(ValueError, pages.filter, title__noop=True)

        filt_in = pages.filter(title__in=['One', 'Two', 'Three'])
        self.assertEquals(
            set(p.title for p in filt_in),
            set(['One', 'Two', 'Three']))

        body = pages.filter(body__icontains='foo')[0]
        self.assertEquals(body.title, 'Foo > bar')

        sw = pages.filter(title__startswith='T')
        self.assertEquals(
            set(p.title for p in sw),
            set(['Two', 'Three']))

        isw = pages.filter(body__istartswith='page')
        self.assertEquals(
            set(p.title for p in isw),
            set(['One', 'Two', 'Three']))

        bsw = pages.filter(tags__startswith='article')
        self.assertEquals(bsw, [])

    def test_chaining(self):
        pages = FlatPages(Flask(__name__))
<<<<<<< HEAD
        chain = pages.filter(title__isnull=False).filter(
                created__isnull=False).order_by('-created')
        self.assertEquals(
            set(p.title for p in chain),
            set(['Three', 'Two', 'Foo > bar', 'One']))
=======
        chain = pages.filter(title__exists=True).filter(
                created__exists=True).order_by('-created')
        self.assertEquals(
            set(p.title for p in chain),
            set(['Three', 'Two', 'Foo > bar', 'One', u'世界']))
>>>>>>> 52312d2e


if __name__ == '__main__':
    unittest.main()<|MERGE_RESOLUTION|>--- conflicted
+++ resolved
@@ -18,8 +18,6 @@
 import unittest
 
 from contextlib import contextmanager
-
-import jinja2
 
 from flask import Flask
 from flask_flatpages import FlatPages, pygments_style_defs
@@ -379,20 +377,12 @@
                     'order/one', 'order/two', 'order/three']))
 
 
-<<<<<<< HEAD
-class TestPageSet(unittest.TestCase):
-=======
 class TestPageList(unittest.TestCase):
->>>>>>> 52312d2e
     def test_order_by(self):
         pages = FlatPages(Flask(__name__))
         asc = pages.order_by('created')
         self.assertEquals(
-<<<<<<< HEAD
             [p.path for p in asc[4:]],
-=======
-            [p.path for p in asc[3:]],
->>>>>>> 52312d2e
             ['order/one', 'foo', 'order/two', u'order/three'])
         desc = pages.order_by('-created')
         self.assertEquals(
@@ -409,15 +399,9 @@
         multi = pages.filter(title='One', created=dt)[0]
         self.assertEquals(multi.title, 'One')
 
-<<<<<<< HEAD
-        isnull = pages.filter(title__isnull=False)
-        self.assertEquals(
-            set(p.title for p in isnull),
-=======
         exists = pages.filter(title__exists=True)
         self.assertEquals(
             set(p.title for p in exists),
->>>>>>> 52312d2e
             set(['One', u'世界', 'Two', 'Foo > bar', 'Three',
                 'Markdown Header ID extension']))
 
@@ -461,19 +445,11 @@
 
     def test_chaining(self):
         pages = FlatPages(Flask(__name__))
-<<<<<<< HEAD
-        chain = pages.filter(title__isnull=False).filter(
-                created__isnull=False).order_by('-created')
-        self.assertEquals(
-            set(p.title for p in chain),
-            set(['Three', 'Two', 'Foo > bar', 'One']))
-=======
         chain = pages.filter(title__exists=True).filter(
                 created__exists=True).order_by('-created')
         self.assertEquals(
             set(p.title for p in chain),
             set(['Three', 'Two', 'Foo > bar', 'One', u'世界']))
->>>>>>> 52312d2e
 
 
 if __name__ == '__main__':
