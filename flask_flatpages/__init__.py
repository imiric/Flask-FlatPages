--- conflicted
+++ resolved
@@ -12,31 +12,23 @@
 
 from __future__ import with_statement
 
-<<<<<<< HEAD
 import os.path
 import re
 import itertools
 import datetime
-=======
 import inspect
-import itertools
 import os
->>>>>>> 07299715
 
 import flask
 import markdown
 import yaml
 import werkzeug
-
-<<<<<<< HEAD
 import filters
 
-=======
 try:
     from pygments.formatters import HtmlFormatter as PygmentsHtmlFormatter
 except ImportError:
     PygmentsHtmlFormatter = None
->>>>>>> 07299715
 
 
 VERSION = '0.5'
@@ -58,15 +50,6 @@
        http://www.freewisdom.org/projects/python-markdown/CodeHilite
     .. _Pygments: http://pygments.org/
     """
-<<<<<<< HEAD
-    extensions = getattr(pygmented_markdown, 'extensions', [])
-    try:
-        import pygments
-    except ImportError:
-        pass
-    else:
-        extensions += ['codehilite']
-=======
     extensions = flatpages.config('markdown_extensions') if flatpages else []
 
     if PygmentsHtmlFormatter is None:
@@ -80,7 +63,6 @@
     elif not extensions:
         extensions = ['codehilite']
 
->>>>>>> 07299715
     return markdown.markdown(text, extensions)
 
 
@@ -121,18 +103,15 @@
 
 
 class Page(object):
-<<<<<<< HEAD
+    """Simple class to store all necessary information about flatpage.
+
+    Main purpose to render pages content with ``html_renderer`` function.
+    """
     # Used for generating the "Read More" link
     more = re.compile('<!--.*more.*-->')
 
     def __init__(self, path, meta_yaml, body, html_renderer,
                                 template_renderer, context={}):
-=======
-    """Simple class to store all necessary information about flatpage.
-
-    Main purpose to render pages content with ``html_renderer`` function.
-    """
-    def __init__(self, path, meta_yaml, body, html_renderer):
         """
         Initialize Page instance.
 
@@ -141,7 +120,6 @@
         :param body: Page body.
         :param html_renderer: HTML renderer function.
         """
->>>>>>> 07299715
         #: Path this pages was obtained from, as in ``pages.get(path)``.
         self.path = path
         #: Content of the pages.
@@ -157,12 +135,11 @@
         ``page['title']`` or, in a template, ``{{ page.title }}`` are
         equivalent to ``page.meta['title']``.
         """
-<<<<<<< HEAD
-        body = self.template_renderer(self.body, self.context)
-        return self.html_renderer(body)
-=======
         return self.meta[name]
->>>>>>> 07299715
+
+    def __getattr__(self, name):
+        """Shortcut for accessing metadata with an attribute."""
+        return self.meta.get(name)
 
     def __html__(self):
         """In a template, ``{{ page }}`` is equivalent to
@@ -180,7 +157,8 @@
         """The content of the page, rendered as HTML by the configured
         renderer.
         """
-        return self.html_renderer(self.body)
+        body = self.template_renderer(self.body, self.context)
+        return self.html_renderer(body)
 
     @werkzeug.cached_property
     def intro(self):
@@ -203,19 +181,6 @@
                 (self.path, type(meta).__name__)
             )
         return meta
-
-<<<<<<< HEAD
-    def __getitem__(self, name):
-        """Shortcut for accessing metadata.
-
-        ``page['title']`` or, in a template, ``{{ page.title }}`` are
-        equivalent to ``page.meta['title']``.
-        """
-        return self.meta[name]
-
-    def __getattr__(self, name):
-        """Shortcut for accessing metadata with an attribute."""
-        return self.meta.get(name)
 
 
 class PageSet(list):
@@ -284,8 +249,6 @@
                         filtered.append(page)
         return filtered
 
-=======
->>>>>>> 07299715
 
 class FlatPages(object):
     """A collections of :class:`Page` objects.
@@ -296,6 +259,8 @@
         ('extension', '.html'),
         ('encoding', 'utf-8'),
         ('html_renderer', pygmented_markdown),
+        ('template_renderer', render_string),
+        ('template_context', {}),
         ('markdown_extensions', ['codehilite']),
         ('auto_reload', 'if debug'),
     )
@@ -330,21 +295,7 @@
             config_key = 'FLATPAGES_%s' % key.upper()
             app.config.setdefault(config_key, value)
 
-<<<<<<< HEAD
-        app.config.setdefault('FLATPAGES_ROOT', 'pages')
-        app.config.setdefault('FLATPAGES_EXTENSION', '.html')
-        app.config.setdefault('FLATPAGES_ENCODING', 'utf8')
-        app.config.setdefault('FLATPAGES_HTML_RENDERER', pygmented_markdown)
-        app.config.setdefault('FLATPAGES_TEMPLATE_RENDERER', render_string)
-        app.config.setdefault('FLATPAGES_AUTO_RELOAD', 'if debug')
-        app.config['FLATPAGES_HTML_RENDERER'].extensions = \
-                            app.config.get('MARKDOWN_EXTENSIONS', [])
-
-        self.app = app
-
-=======
         # Register function to forget all pages if necessary
->>>>>>> 07299715
         app.before_request(self._conditional_auto_reset)
 
         # And finally store application to current instance
@@ -377,7 +328,6 @@
             flask.abort(404)
         return page
 
-<<<<<<< HEAD
     def order_by(self, key):
         #TODO: Implement caching
         return PageSet(self._pages.itervalues()).order_by(key)
@@ -389,7 +339,7 @@
     def exclude(self, *args, **kwargs):
         """A negated filter."""
         return self.filter(negate=True, *args, **kwargs)
-=======
+
     def reload(self):
         """Forget all pages.
 
@@ -401,7 +351,6 @@
             del self.__dict__['_pages']
         except KeyError:
             pass
->>>>>>> 07299715
 
     @property
     def root(self):
@@ -475,24 +424,19 @@
         # where `itertools.takewhile` left it.
         content = u'\n'.join(lines)
 
-<<<<<<< HEAD
-        html_renderer = self.app.config['FLATPAGES_HTML_RENDERER']
-        template_renderer = self.app.config['FLATPAGES_TEMPLATE_RENDERER']
-        global_context = self.app.config.get('FLATPAGES_TEMPLATE_CONTEXT', {})
+        html_renderer = self.config('html_renderer')
+        template_renderer = self.config('template_renderer')
+        template_context = self.config('template_context')
+
         if not callable(html_renderer):
             html_renderer = werkzeug.import_string(html_renderer)
         if not callable(template_renderer):
             template_renderer = werkzeug.import_string(template_renderer)
+
+        html_renderer = self._smart_html_renderer(html_renderer)
+
         return Page(path, meta, content, html_renderer, template_renderer,
-                                                            global_context)
-=======
-        html_renderer = self.config('html_renderer')
-
-        if not callable(html_renderer):
-            html_renderer = werkzeug.import_string(html_renderer)
-
-        html_renderer = self._smart_html_renderer(html_renderer)
-        return Page(path, meta, content, html_renderer)
+                                                            template_context)
 
     def _smart_html_renderer(self, html_renderer):
         """As of 0.4 version we support passing :class:`FlatPages` instance to
@@ -525,5 +469,4 @@
                 'HTML renderer function {!r} not supported by Flask-FlatPages,'
                 ' wrong number of arguments.'.format(html_renderer)
             )
-        return wrapper
->>>>>>> 07299715
+        return wrapper