--- conflicted
+++ resolved
@@ -78,15 +78,11 @@
 
 
 class Page(object):
-<<<<<<< HEAD
     # Used for generating the "Read More" link
     more = re.compile('<!--.*more.*-->')
 
-    def __init__(self, path, meta_yaml, body, html_renderer):
-=======
     def __init__(self, path, meta_yaml, body, html_renderer,
                                 template_renderer, context={}):
->>>>>>> 23cfda85
         #: Path this pages was obtained from, as in ``pages.get(path)``.
         self.path = path
         #: Content of the pages.
