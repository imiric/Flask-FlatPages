--- conflicted
+++ resolved
@@ -81,26 +81,6 @@
         return text
 
 
-def render_mako(text, context):
-    """Renders `Mako`_ templates if available.
-
-    .. _Mako: http://www.makotemplates.org/
-    """
-    try:
-        from mako.template import Template
-        return Template(text).render(**context)
-    except:
-        return text
-
-def render_string(text, context):
-    """Renders using the built-in string.Template class."""
-    try:
-        from string import Template
-        return Template(text).safe_substitute(**context)
-    except:
-        return text
-
-
 def pygments_style_defs(style='default'):
     """:return: the CSS definitions for the `CodeHilite`_ Markdown plugin.
 
@@ -122,12 +102,10 @@
 
     Main purpose to render pages content with ``html_renderer`` function.
     """
-<<<<<<< HEAD
+
     # Used for generating the "Read More" link
     more = re.compile('<!--.*more.*-->')
 
-=======
->>>>>>> e264585b
     def __init__(self, path, meta_yaml, body, html_renderer,
                                 template_renderer, context={}):
         """
@@ -177,15 +155,12 @@
         """
         body = self.template_renderer(self.body, self.context)
         return self.html_renderer(body)
-<<<<<<< HEAD
 
     @werkzeug.cached_property
     def intro(self):
         intro = re.split(Page.more, self.body)[0]
         intro = self.template_renderer(intro, self.context)
         return self.html_renderer(intro)
-=======
->>>>>>> e264585b
 
     @werkzeug.cached_property
     def meta(self):
@@ -456,45 +431,5 @@
         if not callable(template_renderer):
             template_renderer = werkzeug.import_string(template_renderer)
 
-<<<<<<< HEAD
-        return Page(path, meta, content, html_renderer, template_renderer,
-                                                            template_context)
-=======
-        html_renderer = self._smart_html_renderer(html_renderer)
-
         return Page(path, meta, content, html_renderer,
-                    template_renderer, template_context)
-
-    def _smart_html_renderer(self, html_renderer):
-        """As of 0.4 version we support passing :class:`FlatPages` instance to
-        HTML renderer function.
-
-        So we need to inspect function args spec and if it supports two
-        arguments, pass ``self`` instance there.
-
-        .. versionadded:: 0.4
-        """
-        def wrapper(body):
-            """Simple wrapper to inspect HTML renderer function and if it has
-            two arguments and second argument named ``extensions``, pass
-            ``FLATPAGES_MARKDOWN_EXTENSIONS`` as second argument to function.
-            """
-            try:
-                spec = inspect.getargspec(html_renderer)
-            except TypeError:
-                return html_renderer(body)
-
-            # Named tuple available only in Python 2.6+, before raw tuple used
-            spec_args = spec[0] if not hasattr(spec, 'args') else spec.args
-
-            if len(spec_args) == 1:
-                return html_renderer(body)
-            elif len(spec_args) == 2:
-                return html_renderer(body, self)
-
-            raise ValueError(
-                'HTML renderer function {!r} not supported by Flask-FlatPages,'
-                ' wrong number of arguments.'.format(html_renderer)
-            )
-        return wrapper
->>>>>>> e264585b
+                    template_renderer, template_context)